--- conflicted
+++ resolved
@@ -998,10 +998,7 @@
         await self.tinker_switch(
             smile, ["2743216f626f43948deec1f7ab3b3d70"], model="dhw_cm_switch"
         )
-<<<<<<< HEAD
-=======
-        await self.device_test(smile, testdata)
->>>>>>> d4d8c68f
+
         await smile.close_connection()
         await self.disconnect(server, client)
 
