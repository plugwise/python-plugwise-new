--- conflicted
+++ resolved
@@ -693,32 +693,6 @@
         if schema_ids != {}:
             return schema_ids
 
-<<<<<<< HEAD
-    async def _update_domain_objects(self):
-        """Helper-function for smile.py: full_update_device() and update().
-        Request domain_objects data.
-        """
-        self._domain_objects = await self._request(DOMAIN_OBJECTS)
-
-        # If Plugwise notifications present:
-        self.notifications = {}
-        url = f"{self._endpoint}{DOMAIN_OBJECTS}"
-        notifications = self._domain_objects.findall(".//notification")
-        for notification in notifications:
-            try:
-                msg_id = notification.attrib["id"]
-                msg_type = notification.find("type").text
-                msg = notification.find("message").text
-                self.notifications.update({msg_id: {msg_type: msg}})
-                _LOGGER.debug("Plugwise notifications: %s", self.notifications)
-            except AttributeError:  # pragma: no cover
-                _LOGGER.info(
-                    "Plugwise notification present but unable to process, manually investigate: %s",
-                    url,
-                )
-
-=======
->>>>>>> 279f9674
     def _appliance_measurements(self, appliance, data, measurements):
         """Helper-function for _get_appliance_data() - collect appliance measurement data."""
         for measurement, attrs in measurements:
